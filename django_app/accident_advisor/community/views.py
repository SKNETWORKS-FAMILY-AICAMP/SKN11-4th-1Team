"""
커뮤니티 뷰 (팀원 B, C, D 담당)

📋 작업 분담:
- 팀원 B: post_list (게시글 목록) 페이지 + 템플릿
- 팀원 C: post_detail (게시글 상세) 페이지 + 템플릿  
- 팀원 D: post_create (게시글 작성) 페이지 + 템플릿

각 팀원은 자신이 담당하는 함수와 해당 템플릿만 작업하면 됩니다.
"""

from django.shortcuts import render, get_object_or_404, redirect
from django.contrib.auth.decorators import login_required
from django.contrib import messages
from django.core.paginator import Paginator
from django.db.models import Q
from django.http import JsonResponse
from django.views.decorators.http import require_POST, require_http_methods
from django.views.decorators.csrf import csrf_exempt
from core.models import Post, Comment, Category, PostLike, CommentLike
from .forms import PostForm, CommentForm

import json

<<<<<<< HEAD
def post_list(request):
    # 기본 쿼리셋
    posts = Post.objects.filter(is_active=True).select_related('author', 'category')

    # 필터 조건들 저장
    filters = Q()

    # post_type 필터
    post_type = request.GET.get('type')
    if post_type:
        filters &= Q(post_type=post_type)

    # 검색 필터
    search_query = request.GET.get('search', '').strip()
    if search_query:
        filters &= (
            Q(title__icontains=search_query) |
            Q(content__icontains=search_query) |
            Q(tags__icontains=search_query)
        )

    # 태그 필터
    tag_query = request.GET.get('tag')
    if tag_query:
        filters &= Q(tags__icontains=tag_query)

    # 최종 필터링 적용
    posts = posts.filter(filters).order_by('-created_at')

    # 페이지네이션
    paginator = Paginator(posts, 10)
    page_number = request.GET.get('page')
    page_obj = paginator.get_page(page_number)

    # post_type 라벨 정의
    POST_TYPE_LABELS = {
        'pedestrian': '차 vs 보행자',
        'car': '차 vs 차',
        'bike': '차 vs 자전거(농기구)',
        'legal': '법률상담',
        'free': '자유',
    }

    # ✅ 각 post에 tag_list 및 post_type_label 속성 추가
    for post in page_obj:
        post.tag_list = [tag.strip() for tag in post.tags.split(',') if tag.strip()]
        post.post_type_label = POST_TYPE_LABELS.get(post.post_type, '기타')

    context = {
        'posts': page_obj,
        'search_query': search_query,
        'selected_type': post_type,
        'selected_tag': tag_query,
        'post_type_labels': POST_TYPE_LABELS,
        'title': '커뮤니티'
    }

    return render(request, 'community/list.html', context)
=======

@login_required
def post_create(request):
    """게시글 작성 페이지"""
    
    if request.method == 'POST':
        # AJAX 요청 처리
        if request.headers.get('Content-Type') == 'application/json':
            try:
                data = json.loads(request.body)
                
                # 필수 필드 검증
                title = data.get('title', '').strip()
                content = data.get('content', '').strip()
                category_name = data.get('category', '').strip()
                post_type = data.get('type', 'question')
                
                # 유효성 검사
                if not title:
                    return JsonResponse({
                        'success': False,
                        'error': '제목을 입력해주세요.'
                    })
                
                if len(title) < 5:
                    return JsonResponse({
                        'success': False,
                        'error': '제목은 최소 5자 이상이어야 합니다.'
                    })
                
                if not content:
                    return JsonResponse({
                        'success': False,
                        'error': '내용을 입력해주세요.'
                    })
                
                if len(content) < 10:
                    return JsonResponse({
                        'success': False,
                        'error': '내용은 최소 10자 이상이어야 합니다.'
                    })
                
                if not category_name:
                    return JsonResponse({
                        'success': False,
                        'error': '카테고리를 선택해주세요.'
                    })
                
                # 카테고리 검증
                try:
                    category = Category.objects.get(name=category_name, is_active=True)
                except Category.DoesNotExist:
                    return JsonResponse({
                        'success': False,
                        'error': '유효하지 않은 카테고리입니다.'
                    })
                
                # 게시글 유형 검증
                valid_types = ['question', 'experience', 'tip']
                if post_type not in valid_types:
                    post_type = 'question'
                
                # 태그 처리
                tags_list = data.get('tags', [])
                tags_string = ','.join(tags_list) if tags_list else ''
                
                # 게시글 생성
                post = Post.objects.create(
                    title=title,
                    content=content,
                    author=request.user,
                    category=category,
                    post_type=post_type,
                    tags=tags_string,
                    is_active=True
                )
                
                # 카테고리 게시글 수 업데이트 (related_name 변경에 따른 수정)
                category.post_count = category.community_posts.filter(is_active=True).count()
                category.save(update_fields=['post_count'])
                
                return JsonResponse({
                    'success': True,
                    'post_id': post.id,
                    'message': '게시글이 성공적으로 작성되었습니다.',
                    'redirect_url': f'/community/detail/{post.id}/'
                })
                
            except json.JSONDecodeError:
                return JsonResponse({
                    'success': False,
                    'error': '잘못된 요청 형식입니다.'
                })
            except Exception as e:
                return JsonResponse({
                    'success': False,
                    'error': f'게시글 작성 중 오류가 발생했습니다: {str(e)}'
                })
        
        # 일반 폼 제출 처리
        else:
            try:
                title = request.POST.get('title', '').strip()
                content = request.POST.get('content', '').strip()
                category_name = request.POST.get('category', '').strip()
                post_type = request.POST.get('post_type', 'question')
                tags = request.POST.get('tags', '').strip()
                
                # 유효성 검사
                if not all([title, content, category_name]):
                    messages.error(request, '모든 필수 항목을 입력해주세요.')
                    return redirect('community:write')
                
                category = get_object_or_404(Category, name=category_name, is_active=True)
                
                post = Post.objects.create(
                    title=title,
                    content=content,
                    author=request.user,
                    category=category,
                    post_type=post_type,
                    tags=tags,
                    is_active=True
                )
                
                # 카테고리 게시글 수 업데이트
                category.post_count = category.community_posts.filter(is_active=True).count()
                category.save(update_fields=['post_count'])
                
                messages.success(request, '게시글이 작성되었습니다.')
                return redirect('community:detail', post_id=post.id)
                
            except Exception as e:
                messages.error(request, f'게시글 작성에 실패했습니다: {str(e)}')
                return redirect('community:write')
    
    # GET 요청 - 페이지 렌더링
    categories = Category.objects.filter(is_active=True).order_by('order', 'name')
    
    # 각 카테고리의 커뮤니티 게시글 수를 미리 계산
    for category in categories:
        category.community_post_count = category.community_posts.filter(is_active=True).count()
    
    context = {
        'categories': categories,
        'title': '게시글 작성',
        'post_types': Post.POST_TYPE_CHOICES
    }
    return render(request, 'community/write.html', context)
>>>>>>> b1df7796

@require_http_methods(["GET"])
def category_list_api(request):
    """카테고리 목록 API"""
    try:
        categories = Category.objects.filter(is_active=True).order_by('order', 'name')
        
        categories_data = []
        for category in categories:
            # 커뮤니티 게시글 수 계산 (related_name 변경에 따른 수정)
            community_post_count = category.community_posts.filter(is_active=True).count()
            
            categories_data.append({
                'id': category.id,
                'name': category.name,
                'description': category.description,
                'post_count': community_post_count,
                'order': category.order
            })
        
        return JsonResponse({
            'success': True,
            'categories': categories_data
        })
        
    except Exception as e:
        return JsonResponse({
            'success': False,
            'error': str(e)
        }, status=500)



def post_detail(request, post_id):
    """게시글 상세 보기"""
    post = get_object_or_404(Post, id=post_id, is_active=True)
    
    # 조회수 증가
    post.view_count += 1
    post.save(update_fields=['view_count'])
    
    context = {
        'post': post,
        'tags': post.get_tags_list()
    }
    return render(request, 'community/detail.html', context)

def post_list(request):
    """게시글 목록"""
    posts = Post.objects.filter(is_active=True).select_related('author', 'category')
    
    # 카테고리 필터링
    category_name = request.GET.get('category')
    if category_name:
        posts = posts.filter(category__name=category_name)
    
    # 게시글 유형 필터링
    post_type = request.GET.get('type')
    if post_type in ['question', 'experience', 'tip']:
        posts = posts.filter(post_type=post_type)
    
    context = {
        'posts': posts,
        'categories': Category.objects.filter(is_active=True),
        'current_category': category_name,
        'current_type': post_type
    }
    return render(request, 'community/list.html', context)

@login_required
def post_create(request):
    """
    게시글 작성 페이지 (팀원 D 담당)
    
    📋 팀원 D 할 일:
    - templates/community/write.html 파일 작성
    - 게시글 작성 폼 디자인
    - 카테고리 선택 UI
    - 제목/내용 입력 UI
    - 태그 입력 UI
    """
    if request.method == 'POST':
        form = PostForm(request.POST)
        if form.is_valid():
            post = form.save(commit=False)
            post.author = request.user
            post.save()
            
            # 사용자 게시글 수 업데이트
            request.user.total_posts += 1
            request.user.save()
            
            # 카테고리 게시글 수 업데이트
            post.category.post_count += 1
            post.category.save()
            
            messages.success(request, '게시글이 작성되었습니다.')
            return redirect('community:detail', post_id=post.id)
        else:
            messages.error(request, '게시글 작성에 실패했습니다. 입력 내용을 확인해주세요.')
    else:
        form = PostForm()
    
    # 카테고리 목록
    categories = Category.objects.all()
    
    context = {
        'form': form,
        'categories': categories,
        'title': '게시글 작성'
    }
    
    return render(request, 'community/write.html', context)


@login_required
@require_POST
@csrf_exempt
def toggle_like(request, post_id):
    """
    게시글 좋아요 토글 (AJAX)
    
    📋 팀원 C 참고:
    - JavaScript에서 AJAX로 호출
    - 좋아요 상태를 토글하고 결과 반환
    """
    try:
        post = get_object_or_404(Post, id=post_id, is_active=True)
        
        # 기존 좋아요 확인
        like, created = PostLike.objects.get_or_create(
            user=request.user,
            post=post
        )
        
        if created:
            # 새로 좋아요
            post.like_count += 1
            post.save()
            liked = True
            message = '좋아요!'
        else:
            # 좋아요 취소
            like.delete()
            post.like_count -= 1
            post.save()
            liked = False
            message = '좋아요 취소'
        
        return JsonResponse({
            'success': True,
            'liked': liked,
            'like_count': post.like_count,
            'message': message
        })
        
    except Exception as e:
        return JsonResponse({
            'success': False,
            'error': str(e)
        }, status=500)


@login_required
def post_edit(request, post_id):
    """
    게시글 수정 (선택사항)
    
    📋 팀원 D 참고:
    - 게시글 작성과 유사한 로직
    - 본인 게시글만 수정 가능
    """
    post = get_object_or_404(Post, id=post_id, author=request.user)
    
    if request.method == 'POST':
        form = PostForm(request.POST, instance=post)
        if form.is_valid():
            form.save()
            messages.success(request, '게시글이 수정되었습니다.')
            return redirect('community:detail', post_id=post.id)
        else:
            messages.error(request, '게시글 수정에 실패했습니다.')
    else:
        form = PostForm(instance=post)
    
    context = {
        'form': form,
        'post': post,
        'title': '게시글 수정'
    }
    
    return render(request, 'community/write.html', context)


@login_required
def post_delete(request, post_id):
    """
    게시글 삭제 (선택사항)
    
    📋 팀원용 참고:
    - 실제 삭제가 아닌 is_active = False로 설정
    - 본인 게시글만 삭제 가능
    """
    post = get_object_or_404(Post, id=post_id, author=request.user)
    
    if request.method == 'POST':
        post.is_active = False
        post.save()
        
        # 카테고리 게시글 수 업데이트
        post.category.post_count -= 1
        post.category.save()
        
        messages.success(request, '게시글이 삭제되었습니다.')
        return redirect('community:list')
    
    context = {
        'post': post,
        'title': '게시글 삭제'
    }
    
    return render(request, 'community/delete_confirm.html', context)<|MERGE_RESOLUTION|>--- conflicted
+++ resolved
@@ -22,7 +22,6 @@
 
 import json
 
-<<<<<<< HEAD
 def post_list(request):
     # 기본 쿼리셋
     posts = Post.objects.filter(is_active=True).select_related('author', 'category')
@@ -81,7 +80,6 @@
     }
 
     return render(request, 'community/list.html', context)
-=======
 
 @login_required
 def post_create(request):
@@ -231,7 +229,6 @@
         'post_types': Post.POST_TYPE_CHOICES
     }
     return render(request, 'community/write.html', context)
->>>>>>> b1df7796
 
 @require_http_methods(["GET"])
 def category_list_api(request):
@@ -279,72 +276,6 @@
     }
     return render(request, 'community/detail.html', context)
 
-def post_list(request):
-    """게시글 목록"""
-    posts = Post.objects.filter(is_active=True).select_related('author', 'category')
-    
-    # 카테고리 필터링
-    category_name = request.GET.get('category')
-    if category_name:
-        posts = posts.filter(category__name=category_name)
-    
-    # 게시글 유형 필터링
-    post_type = request.GET.get('type')
-    if post_type in ['question', 'experience', 'tip']:
-        posts = posts.filter(post_type=post_type)
-    
-    context = {
-        'posts': posts,
-        'categories': Category.objects.filter(is_active=True),
-        'current_category': category_name,
-        'current_type': post_type
-    }
-    return render(request, 'community/list.html', context)
-
-@login_required
-def post_create(request):
-    """
-    게시글 작성 페이지 (팀원 D 담당)
-    
-    📋 팀원 D 할 일:
-    - templates/community/write.html 파일 작성
-    - 게시글 작성 폼 디자인
-    - 카테고리 선택 UI
-    - 제목/내용 입력 UI
-    - 태그 입력 UI
-    """
-    if request.method == 'POST':
-        form = PostForm(request.POST)
-        if form.is_valid():
-            post = form.save(commit=False)
-            post.author = request.user
-            post.save()
-            
-            # 사용자 게시글 수 업데이트
-            request.user.total_posts += 1
-            request.user.save()
-            
-            # 카테고리 게시글 수 업데이트
-            post.category.post_count += 1
-            post.category.save()
-            
-            messages.success(request, '게시글이 작성되었습니다.')
-            return redirect('community:detail', post_id=post.id)
-        else:
-            messages.error(request, '게시글 작성에 실패했습니다. 입력 내용을 확인해주세요.')
-    else:
-        form = PostForm()
-    
-    # 카테고리 목록
-    categories = Category.objects.all()
-    
-    context = {
-        'form': form,
-        'categories': categories,
-        'title': '게시글 작성'
-    }
-    
-    return render(request, 'community/write.html', context)
 
 
 @login_required
